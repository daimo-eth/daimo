name: CD

on:
  push:
    branches:
      - master
      - prod
    tags:
      - "v*.*.*"

jobs:
  api-deploy:
    # master and prod only, no tags
    if: github.ref == 'refs/heads/master' || github.ref == 'refs/heads/prod'
    name: API Deploy
    runs-on: ubuntu-latest
    steps:
      - uses: actions/checkout@v3

      - name: Configure AWS credentials
        uses: aws-actions/configure-aws-credentials@v4
        with:
          aws-access-key-id: ${{ secrets.AWS_ACCESS_KEY_ID }}
          aws-region: ${{ secrets.AWS_REGION }}
          aws-secret-access-key: ${{ secrets.AWS_SECRET_ACCESS_KEY }}
          mask-aws-account-id: true

      - id: login-ecr
        name: Login to Amazon ECR
        uses: aws-actions/amazon-ecr-login@v2

      - name: Set branch-level configuration
        run: |
          if [[ ${{ github.ref }} == "refs/heads/prod" ]]; then
            echo "IMAGE_TAG=prod" >> $GITHUB_ENV
            echo "CLUSTER_NAME=${{ vars.AWS_ECS_API_CLUSTER_PROD }}" >> $GITHUB_ENV
            echo "SERVICE_NAME=${{ vars.AWS_ECS_API_SERVICE_PROD }}" >> $GITHUB_ENV
          else
            echo "IMAGE_TAG=latest" >> $GITHUB_ENV
            echo "CLUSTER_NAME=${{ vars.AWS_ECS_API_CLUSTER_STAGING }}" >> $GITHUB_ENV
            echo "SERVICE_NAME=${{ vars.AWS_ECS_API_SERVICE_STAGING }}" >> $GITHUB_ENV
          fi

      - name: Check for existing image with GIT_SHA
        env:
          GIT_SHA: ${{ github.sha }}
          REPO: ${{ vars.AWS_ECR_API_REPO }}
        run: |
          image_manifest=$(aws ecr batch-get-image --repository-name $REPO --image-ids imageTag=$GIT_SHA --query 'images[0].imageManifest')
          echo "IMAGE_MANIFEST=$image_manifest" >> $GITHUB_ENV

      - if: env.IMAGE_MANIFEST == 'null'
        name: Set up Docker Buildx
        uses: docker/setup-buildx-action@v3

      - if: env.IMAGE_MANIFEST == 'null'
        uses: actions/setup-node@v3
        with:
          node-version: "22.x"

      - if: env.IMAGE_MANIFEST == 'null'
        run: |
<<<<<<< HEAD
          git submodule update --init daimo
=======
>>>>>>> a960ddbb
          npm ci
          npx turbo build --filter='@daimo/api'

      - if: env.IMAGE_MANIFEST == 'null'
        name: Build, tag, and push docker image to Amazon ECR
        uses: docker/build-push-action@v5
        with:
          cache-from: type=gha
          cache-to: type=gha
          context: .
          file: ./packages/daimo-api/Dockerfile
          platforms: linux/arm64
          push: true
          tags: |
            ${{ steps.login-ecr.outputs.registry }}/${{ vars.AWS_ECR_API_REPO }}:${{ github.sha }}
            ${{ steps.login-ecr.outputs.registry }}/${{ vars.AWS_ECR_API_REPO }}:${{ env.IMAGE_TAG }}

      - if: env.IMAGE_MANIFEST != 'null'
        name: Add tag to existing image.
        env:
          REPO: ${{ vars.AWS_ECR_API_REPO }}
        run: |
          echo "Image exists with GIT_SHA tag, adding tag \"$IMAGE_TAG\" to it."
          IMAGE_MANIFEST=$(echo $IMAGE_MANIFEST | jq -c -r)

          set +e
          output=$(aws ecr put-image --repository-name $REPO --image-tag $IMAGE_TAG --image-manifest "$IMAGE_MANIFEST" 2>&1)
          status=$?
          set -e

          if [[ $status -ne 0 ]]; then
            if [[ ! "$output" =~ "ImageAlreadyExistsException" ]]; then
              echo $output
              exit $status
            else
              echo "Image already tagged with \"$IMAGE_TAG.\""
            fi
          fi

      - name: Deploy to ECS
        run: aws ecs update-service --cluster $CLUSTER_NAME --service $SERVICE_NAME --force-new-deployment > /dev/null

  eas-deploy:
    if: github.ref == 'refs/heads/master'
    name: EAS Deploy
    runs-on: ubuntu-latest
    steps:
      - uses: actions/checkout@v3

      - uses: actions/setup-node@v3
        with:
          node-version: "20.x"

      - name: Install dependencies
        run: npm ci

      - name: Setup Expo and EAS
        uses: expo/expo-github-action@v8
        with:
          packager: npm
          eas-version: latest
          token: ${{ secrets.EXPO_TOKEN }}

      - name: Build and publish update
        run: npm run build:prod
        working-directory: ./apps/daimo-mobile

  # Only publish APK on tag (e.g. v1.0.0)
  publish-apk:
    if: startsWith(github.ref, 'refs/tags/v')
    name: Publish APK
    runs-on: ubuntu-latest
    steps:
      - uses: actions/checkout@v3

      - uses: actions/setup-node@v3
        with:
          node-version: "20.x"

      - name: Install dependencies
        run: npm ci

      - name: Setup Expo and EAS
        uses: expo/expo-github-action@v8
        with:
          packager: npm
          eas-version: latest
          token: ${{ secrets.EXPO_TOKEN }}

      - name: Build APK with EAS
        run: eas build --platform android --profile preview --non-interactive
        env:
          EXPO_TOKEN: ${{ secrets.EXPO_TOKEN }}

      - name: Download APK from EAS
        run: |
          eas artifact:download --platform android
        working-directory: ./apps/daimo-mobile

      - name: Publish APK to GitHub Releases
        uses: softprops/action-gh-release@v2
        with:
          files: apps/daimo-mobile/*.apk
        env:
          GITHUB_TOKEN: ${{ secrets.GITHUB_TOKEN }}<|MERGE_RESOLUTION|>--- conflicted
+++ resolved
@@ -60,10 +60,6 @@
 
       - if: env.IMAGE_MANIFEST == 'null'
         run: |
-<<<<<<< HEAD
-          git submodule update --init daimo
-=======
->>>>>>> a960ddbb
           npm ci
           npx turbo build --filter='@daimo/api'
 
