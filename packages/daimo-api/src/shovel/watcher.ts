--- conflicted
+++ resolved
@@ -54,11 +54,7 @@
   constructor(private rpcClient: PublicClient, dbUrl?: string) {
     const { poolConfig, dbConfig } = getShovelDBConfig(dbUrl);
     this.pg = new Pool(poolConfig);
-<<<<<<< HEAD
-    this.notifications = new DBNotifications(poolConfig);
-=======
     this.notifications = new DBNotifications(dbConfig);
->>>>>>> 575451a3
   }
 
   add(...i: Indexer[][]) {
