import { assertNotNull, debugJson, retryBackoff } from "@daimo/common";
import AwaitLock from "await-lock";
import {
  Abi,
  Account,
  Address,
  Block,
  Chain,
  ContractFunctionArgs,
  ContractFunctionName,
  EstimateContractGasParameters,
  GetContractReturnType,
  Hex,
  PublicClient,
  TransactionReceipt,
  Transport,
  WalletClient,
  WriteContractParameters,
  createPublicClient,
  createWalletClient,
  getAddress,
} from "viem";

import {
  getEOA,
  getTransportFromEnv,
  isNonceAlreadyUsedError,
  isReplacementGasFeeTooLowError,
  isWaitForReceiptTimeoutError,
} from "./viemClientUtils";
import { IExternalApiCache } from "../db/externalApiCache";
import { chainConfig, getEnvApi } from "../env";
import { Telemetry } from "../server/telemetry";
import { lazyCache } from "../utils/cache";
import { memoize } from "../utils/func";

const GAS_LIMIT_RESCALE_PERCENT = 150; // Scale gas limit to 150% of estimate
const BASE_FEE_RESCALE_PERCENT = 200; // Scale base fee to 200% of original in maxFeePerGas calculation
const PRIO_FEE_SCALE_RESCALE_PERCENT = 120; // Scale priority fee to 120% of original

const REPLACEMENT_MAX_FEE_PERCENT = 200; // Replace maxFeePerGas with double previous fee
const REPLACEMENT_MAX_PRIO_FEE_PERCENT = 200; // Replace maxPriorityFeePerGas with double previous fee

function calcPercentOf(value: bigint, percent: number): bigint {
  return (value * BigInt(percent)) / 100n;
}

/**
 * Loads a wallet from the local DAIMO_API_PRIVATE_KEY env var.
 * This account sponsors gas for account creation (and a faucet, on testnet).
 */
export function getViemClientFromEnv(
  monitor: Telemetry,
  extApiCache: IExternalApiCache,
) {
  const transports = getTransportFromEnv();

  // Connect to L1
  const l1Client = createPublicClient({
    chain: chainConfig.chainL1,
    transport: transports.l1,
  });

  // Connect to L2
  const chain = chainConfig.chainL2;
  const account = getEOA(getEnvApi().DAIMO_API_PRIVATE_KEY);
  const publicClient = createPublicClient({
    chain,
    transport: transports.l2,
  });
  const walletClient = createWalletClient({
    chain,
    transport: transports.l2,
    account,
  });

  return new ViemClient(
    l1Client,
    publicClient,
    walletClient,
    monitor,
    extApiCache,
  );
}

/**
 * All access to the chain goes through this client. A ViemClient lets you read L1,
 * read L2, and post transactions to L2.
 */
export class ViemClient {
  /** When a tx doesn't confirm, retry with higher gas n times. */
  public readonly maxWriteContractAttempts = 5;
  /** When a tx doesn't confirm, wait before retrying with higher gas. */
  public readonly writeContractRetryDelayMs = 5000;

  /** EOA for sending txs. */
  public account: Account;
  /** Lock to ensure sequential nonce for walletClient writes */
  private txLock = new AwaitLock();

  constructor(
    private l1Client: PublicClient<Transport, Chain>,
    public publicClient: PublicClient<Transport, Chain>,
    private walletClient: WalletClient<Transport, Chain, Account>,
    private telemetry: Telemetry,
    private extApiCache: IExternalApiCache,
  ) {
    this.account = this.walletClient.account;
    const { waitForTransactionReceipt } = publicClient;
    publicClient.waitForTransactionReceipt = (args) => {
      // Viem's default is 6 = ~24s
      return waitForTransactionReceipt({
        ...args,
        retryCount: 10,
        timeout: 60_000, // Wait at most 1 minute for a tx to confirm
      });
    };
  }

  getEnsAddress = memoize(
    async ({ name }: { name: string }): Promise<Address | null> => {
      try {
        const result = await this.extApiCache.get(
          "ens-get-addr",
          name,
          () => {
            console.log(`[VIEM] getEnsAddress for '${name}'`);
            return this.l1Client.getEnsAddress({ name }).then((a) => a || "");
          },
          24 * 3600,
        );
        return !result ? null : getAddress(result);
      } catch (e: any) {
        console.log(`[VIEM] getEnsAddress for '${name}' error: ${e.message}`);
        return null;
      }
    },
    ({ name }: { name: string }) => name,
  );

  getEnsName = memoize(
    async ({ address }: { address: Address }) => {
      const result = await this.extApiCache.get(
        "ens-get-name",
        address,
        () => {
          console.log(`[VIEM] getEnsName for '${address}'`);
          return this.l1Client
            .getEnsName({ address })
            .then((a) => a || "")
            .catch((e) => {
              // Workaround ENS bug: failed lookups revert with an ugly error
              if (e.message.includes("out-of-bounds access")) {
                return "";
              } else {
                throw e;
              }
            });
        },
        24 * 3600,
      );
      return result || null;
    },
    ({ address }: { address: Address }) => address,
  );

  private onReceiptError(hash: Hex, e: unknown) {
    const explorerURL = this.publicClient.chain.blockExplorers?.default?.url;
    const txURL = `${explorerURL}/tx/${hash}`;
    this.telemetry.recordClippy(
      `Receipt error ${hash} - ${txURL}: ${e}`,
      "error",
    );
  }

  private async waitForReceipt(hash: Hex): Promise<TransactionReceipt> {
    try {
      const receipt = await this.publicClient.waitForTransactionReceipt({
        hash,
      });
      console.log(`[VIEM] waitForReceipt ${hash}: ${JSON.stringify(receipt)}`);
      if (receipt.status !== "success") {
        this.onReceiptError(hash, JSON.stringify(receipt));
      }
      return receipt;
    } catch (e) {
      console.error(`[VIEM] waitForReceipt ${hash} error: ${e}`);
      this.onReceiptError(hash, e);
      throw e;
    }
  }

<<<<<<< HEAD
  // We do this to avoid race conditions with nonces. We can't rely on
  // Viem to do this for us, as it's not atomic. Other places that use
  // similar logic include Pimlico's Alto bundler:
  // https://github.com/pimlicolabs/alto/blob/main/src/entrypoint-0.6/executor/executor.ts
  private async updateNonce() {
    const txCount = await this.publicClient.getTransactionCount({
      address: this.walletClient.account.address,
      blockTag: "pending",
    });
    console.log(
      `[VIEM] nonce: got tx count ${txCount}, updating nonce ${this.nextNonce}`,
=======
  /** Get the nonce from the chain */
  async getNonce(block: Block): Promise<number> {
    const blockNumber = assertNotNull(block.number, "block number is null");
    return await retryBackoff(
      "getTransactionCount",
      () =>
        this.publicClient.getTransactionCount({
          address: this.walletClient.account.address,
          blockNumber,
        }),
      3
>>>>>>> a960ddbb
    );
  }

<<<<<<< HEAD
  private async runWithOverrideParams<
    Args extends {
      nonce?: number;
      gas?: bigint;
      chain?: Chain | null;
    },
    Ret,
  >(args: Args, fn: (args: Args) => Ret): Promise<Ret> {
    const startMs = performance.now();
    const localTxId = Math.floor(Math.random() * 1e6);
    console.log(
      `[VIEM] ready to run ${localTxId} with override, waiting for lock`,
=======
  /** Calculate the EIP-1559 gas prices using defensive defaults. */
  async calcGasPrice(block: Block): Promise<{
    maxFeePerGas: bigint;
    maxPriorityFeePerGas: bigint;
  }> {
    const maxPriorityFeePerGas =
      await this.publicClient.estimateMaxPriorityFeePerGas();
    const baseBlockFee = assertNotNull(
      block.baseFeePerGas,
      "baseBlockFee is null"
>>>>>>> a960ddbb
    );

<<<<<<< HEAD
    try {
      const elapsedMs = () => (performance.now() - startMs) | 0;
      console.log(`[VIEM] tx ${localTxId} ${elapsedMs()}ms: got lock`);
      await this.updateNonce();
      console.log(
        `[VIEM] tx ${localTxId} ${elapsedMs()}ms: got nonce ${this.nextNonce}`,
      );
=======
    // Add buffer to maxFeePerGas to ensure tx can still be included in future
    // blocks even if the base fee rises.
    const baseFeeBuffer = calcPercentOf(baseBlockFee, BASE_FEE_RESCALE_PERCENT);
>>>>>>> a960ddbb

    // Add tip to maxPriorityFeePerGas for faster processing
    const maxPriorityFeePerGasWithTip = calcPercentOf(
      maxPriorityFeePerGas,
      PRIO_FEE_SCALE_RESCALE_PERCENT
    );

    const maxFeePerGas = baseFeeBuffer + maxPriorityFeePerGasWithTip;

    return {
      maxFeePerGas,
      maxPriorityFeePerGas: maxPriorityFeePerGasWithTip,
    };
  }

  private onEstimateGasError(argsJson: string, e: unknown) {
    const message = `[VIEM] getGasLimit error ${argsJson}: ${e}`;
    console.error(message, "error");
    this.telemetry.recordClippy(message, "error");
  }

  /** Estimate the gas limit for a tx with a defensive buffer. */
  async getGasLimit<
    const TAbi extends Abi | readonly unknown[],
<<<<<<< HEAD
    TFunctionName extends ContractFunctionName<TAbi, "nonpayable" | "payable">,
    TFunctionArgs extends ContractFunctionArgs<TAbi, "nonpayable" | "payable">,
    TChainOverride extends Chain | undefined = undefined,
=======
    TFunctionName extends ContractFunctionName<TAbi, "payable" | "nonpayable">,
    TArgs extends ContractFunctionArgs<
      TAbi,
      "payable" | "nonpayable",
      TFunctionName
    >,
    TChainOverride extends Chain | undefined = undefined
>>>>>>> a960ddbb
  >(
    block: Block,
    args: WriteContractParameters<
      TAbi,
      TFunctionName,
      TArgs,
      Chain,
      Account,
      TChainOverride
<<<<<<< HEAD
    >,
  ): Promise<Hex> {
    console.log(`[CHAIN] exec ${args.functionName}`);
    const ret = await this.runWithOverrideParams(
      args,
      this.walletClient.writeContract,
=======
    >
  ): Promise<bigint> {
    try {
      // Don't retry. estimateContractGas usually fails because of reverts
      // during simulation. We want to surface these errors.
      const gasLimit = await this.publicClient.estimateContractGas({
        address: args.address,
        abi: args.abi,
        functionName: args.functionName,
        args: args.args,
        account: this.walletClient.account.address,
        value: args.value,
        blockNumber: block.number,
      } as EstimateContractGasParameters);

      // Add buffer to the gas limit to be safe
      return calcPercentOf(gasLimit, GAS_LIMIT_RESCALE_PERCENT);
    } catch (e) {
      console.error(`[VIEM] getGasLimit error: ${e}`);
      this.onEstimateGasError(debugJson(args), e);
      throw e;
    }
  }

  /**
   * Set the override params for a tx like gas limit, maxFeePerGas,
   * maxPriorityFeePerGas, and nonce.
   */
  async setOverrideParams<
    const TAbi extends Abi | readonly unknown[],
    TFunctionName extends ContractFunctionName<TAbi, "payable" | "nonpayable">,
    TArgs extends ContractFunctionArgs<
      TAbi,
      "payable" | "nonpayable",
      TFunctionName
    >,
    TChainOverride extends Chain | undefined = undefined
  >(
    localTxId: number,
    args: WriteContractParameters<
      TAbi,
      TFunctionName,
      TArgs,
      Chain,
      Account,
      TChainOverride
    >,
    prevGasFees: { maxFeePerGas: bigint; maxPriorityFeePerGas: bigint }
  ): Promise<void> {
    const block = await this.publicClient.getBlock({ blockTag: "latest" });

    const [gasLimit, nonce, { maxFeePerGas, maxPriorityFeePerGas }] =
      await Promise.all([
        this.getGasLimit(block, args),
        this.getNonce(block),
        this.calcGasPrice(block),
      ]);

    args.gas = gasLimit;
    args.nonce = nonce;

    // Increase the previous gas price to get the new tx through and avoid
    // "replacement transaction underpriced" errors.
    const replacementMaxFeePerGas = calcPercentOf(
      prevGasFees.maxFeePerGas,
      REPLACEMENT_MAX_FEE_PERCENT
    );
    const replacementMaxPriorityFeePerGas = calcPercentOf(
      prevGasFees.maxPriorityFeePerGas,
      REPLACEMENT_MAX_PRIO_FEE_PERCENT
>>>>>>> a960ddbb
    );

    // Use the larger of the replacement price or the current price
    args.maxFeePerGas =
      replacementMaxFeePerGas > maxFeePerGas
        ? replacementMaxFeePerGas
        : maxFeePerGas;
    args.maxPriorityFeePerGas =
      replacementMaxPriorityFeePerGas > maxPriorityFeePerGas
        ? replacementMaxPriorityFeePerGas
        : maxPriorityFeePerGas;

    console.log(
      `${this.getWriteContractLogMessage(
        localTxId,
        args
      )} Gas and nonce tx params: ${debugJson({
        chainId: this.publicClient.chain.id,
        blockNumber: block.number,
        accountAddress: this.walletClient.account.address,
        gas: args.gas,
        nonce: args.nonce,
        blockBaseFeePerGas: block.baseFeePerGas,
        maxFeePerGas: args.maxFeePerGas,
        maxPriorityFeePerGas: args.maxPriorityFeePerGas,
        prevMaxFeePerGas: prevGasFees.maxFeePerGas,
        prevMaxPriorityFeePerGas: prevGasFees.maxPriorityFeePerGas,
      })}`
    );
  }

  private getWriteContractLogMessage<
    const TAbi extends Abi | readonly unknown[],
    TFunctionName extends ContractFunctionName<TAbi, "payable" | "nonpayable">,
    TArgs extends ContractFunctionArgs<
      TAbi,
      "payable" | "nonpayable",
      TFunctionName
    >,
    TChainOverride extends Chain | undefined = undefined
  >(
    localTxId: number,
    args: WriteContractParameters<
      TAbi,
      TFunctionName,
      TArgs,
      Chain,
      Account,
      TChainOverride
    >
  ) {
    return `[VIEM] txId ${localTxId} from ${this.walletClient.account.address}: ${args.functionName} on ${args.address} chain ${this.publicClient.chain.id}`;
  }

<<<<<<< HEAD
  async sendTransaction<TChainOverride extends Chain | undefined = undefined>(
    args: SendTransactionParameters<Chain, Account, TChainOverride>,
  ): Promise<SendTransactionReturnType> {
    console.log(`[VIEM] send ${args.to}, waiting for lock`);
    const ret = await this.runWithOverrideParams(
      args,
      this.walletClient.sendTransaction,
=======
  /**
   * Write to a contract and wait for the receipt, retrying until successful.
   */
  async writeContractAndGetReceipt<
    const TAbi extends Abi | readonly unknown[],
    TFunctionName extends ContractFunctionName<TAbi, "payable" | "nonpayable">,
    TArgs extends ContractFunctionArgs<
      TAbi,
      "payable" | "nonpayable",
      TFunctionName
    >,
    TChainOverride extends Chain | undefined = undefined
  >(
    args: WriteContractParameters<
      TAbi,
      TFunctionName,
      TArgs,
      Chain,
      Account,
      TChainOverride
    >
  ): Promise<{ txHash: Hex; receipt: TransactionReceipt }> {
    const startMs = performance.now();
    const localTxId = Math.floor(Math.random() * 1e6);
    console.log(
      `${this.getWriteContractLogMessage(
        localTxId,
        args
      )} Ready to run. Waiting for lock`
    );

    // Only one tx at a time per account to avoid nonce issues.
    await this.txLock.acquireAsync();
    const elapsedMs = () => (performance.now() - startMs) | 0;
    console.log(
      `${this.getWriteContractLogMessage(
        localTxId,
        args
      )} Got lock after ${elapsedMs()}ms`
>>>>>>> a960ddbb
    );

    try {
      const prevGasFees = { maxFeePerGas: 0n, maxPriorityFeePerGas: 0n };
      let finalTxHash: Hex | undefined;
      let finalReceipt: TransactionReceipt | undefined;

      let attempt = 1;

      // Keep trying to submit the tx until we get a txHash and receipt
      while (!finalTxHash || !finalReceipt) {
        if (attempt > this.maxWriteContractAttempts) {
          const message = `${this.getWriteContractLogMessage(
            localTxId,
            args
          )} max attempts (${this.maxWriteContractAttempts} attempts) reached`;
          this.telemetry.recordClippy(message, "error");
          throw new Error(message);
        }

        const txAttemptId = Math.floor(Math.random() * 1e6);
        console.log(
          `${this.getWriteContractLogMessage(
            localTxId,
            args
          )} Tx submission attempt ${attempt} with txId ${txAttemptId}`
        );

        await retryBackoff("setOverrideParams", () =>
          this.setOverrideParams(localTxId, args, prevGasFees)
        );

        try {
          const txHash = await this.walletClient.writeContract(args);
          const receipt = await this.waitForReceipt(txHash);

          finalTxHash = txHash;
          finalReceipt = receipt;
        } catch (error) {
          // Retry only if the error is related to how the tx was submitted
          if (
            isReplacementGasFeeTooLowError(error) ||
            isWaitForReceiptTimeoutError(error) ||
            isNonceAlreadyUsedError(error)
          ) {
            console.warn(
              `${this.getWriteContractLogMessage(
                localTxId,
                args
              )} Failed tx submission attempt ${attempt} with txId ${txAttemptId}. Resubmitting...`,
              error
            );

            attempt++;
            // Update previous gas fees for the next attempt
            prevGasFees.maxFeePerGas = assertNotNull(
              args.maxFeePerGas,
              "maxFeePerGas is null. Can't update prevGasFees"
            );
            prevGasFees.maxPriorityFeePerGas = assertNotNull(
              args.maxPriorityFeePerGas,
              "maxPriorityFeePerGas is null. Can't update prevGasFees"
            );

            await new Promise((resolve) =>
              setTimeout(resolve, this.writeContractRetryDelayMs)
            );
          } else {
            const message = `${this.getWriteContractLogMessage(
              localTxId,
              args
            )} Failed tx submission attempt ${attempt} with txId ${txAttemptId}. Not retrying. Tx submission error unrelated to gas pricing.`;
            console.warn(message);
            this.telemetry.recordClippy(message, "warn");
            throw new Error(message);
          }
        }
      }

      return { txHash: finalTxHash, receipt: finalReceipt };
    } finally {
      this.txLock.release();
    }
  }

  getFinalizedBlock = lazyCache(
    () => {
      return this.publicClient.getBlock({ blockTag: "finalized" });
    },
    2_000,
    1_000,
  );
}

export type ContractType<TAbi extends Abi> = GetContractReturnType<
  TAbi,
  PublicClient<Transport, Chain>
>;

export type ReadOnlyContractType<TAbi extends Abi> = GetContractReturnType<
  TAbi,
  PublicClient<Transport, Chain>
>;<|MERGE_RESOLUTION|>--- conflicted
+++ resolved
@@ -51,7 +51,7 @@
  */
 export function getViemClientFromEnv(
   monitor: Telemetry,
-  extApiCache: IExternalApiCache,
+  extApiCache: IExternalApiCache
 ) {
   const transports = getTransportFromEnv();
 
@@ -79,7 +79,7 @@
     publicClient,
     walletClient,
     monitor,
-    extApiCache,
+    extApiCache
   );
 }
 
@@ -103,7 +103,7 @@
     public publicClient: PublicClient<Transport, Chain>,
     private walletClient: WalletClient<Transport, Chain, Account>,
     private telemetry: Telemetry,
-    private extApiCache: IExternalApiCache,
+    private extApiCache: IExternalApiCache
   ) {
     this.account = this.walletClient.account;
     const { waitForTransactionReceipt } = publicClient;
@@ -127,7 +127,7 @@
             console.log(`[VIEM] getEnsAddress for '${name}'`);
             return this.l1Client.getEnsAddress({ name }).then((a) => a || "");
           },
-          24 * 3600,
+          24 * 3600
         );
         return !result ? null : getAddress(result);
       } catch (e: any) {
@@ -135,7 +135,7 @@
         return null;
       }
     },
-    ({ name }: { name: string }) => name,
+    ({ name }: { name: string }) => name
   );
 
   getEnsName = memoize(
@@ -157,11 +157,11 @@
               }
             });
         },
-        24 * 3600,
+        24 * 3600
       );
       return result || null;
     },
-    ({ address }: { address: Address }) => address,
+    ({ address }: { address: Address }) => address
   );
 
   private onReceiptError(hash: Hex, e: unknown) {
@@ -169,7 +169,7 @@
     const txURL = `${explorerURL}/tx/${hash}`;
     this.telemetry.recordClippy(
       `Receipt error ${hash} - ${txURL}: ${e}`,
-      "error",
+      "error"
     );
   }
 
@@ -190,19 +190,6 @@
     }
   }
 
-<<<<<<< HEAD
-  // We do this to avoid race conditions with nonces. We can't rely on
-  // Viem to do this for us, as it's not atomic. Other places that use
-  // similar logic include Pimlico's Alto bundler:
-  // https://github.com/pimlicolabs/alto/blob/main/src/entrypoint-0.6/executor/executor.ts
-  private async updateNonce() {
-    const txCount = await this.publicClient.getTransactionCount({
-      address: this.walletClient.account.address,
-      blockTag: "pending",
-    });
-    console.log(
-      `[VIEM] nonce: got tx count ${txCount}, updating nonce ${this.nextNonce}`,
-=======
   /** Get the nonce from the chain */
   async getNonce(block: Block): Promise<number> {
     const blockNumber = assertNotNull(block.number, "block number is null");
@@ -214,24 +201,9 @@
           blockNumber,
         }),
       3
->>>>>>> a960ddbb
-    );
-  }
-
-<<<<<<< HEAD
-  private async runWithOverrideParams<
-    Args extends {
-      nonce?: number;
-      gas?: bigint;
-      chain?: Chain | null;
-    },
-    Ret,
-  >(args: Args, fn: (args: Args) => Ret): Promise<Ret> {
-    const startMs = performance.now();
-    const localTxId = Math.floor(Math.random() * 1e6);
-    console.log(
-      `[VIEM] ready to run ${localTxId} with override, waiting for lock`,
-=======
+    );
+  }
+
   /** Calculate the EIP-1559 gas prices using defensive defaults. */
   async calcGasPrice(block: Block): Promise<{
     maxFeePerGas: bigint;
@@ -242,22 +214,11 @@
     const baseBlockFee = assertNotNull(
       block.baseFeePerGas,
       "baseBlockFee is null"
->>>>>>> a960ddbb
-    );
-
-<<<<<<< HEAD
-    try {
-      const elapsedMs = () => (performance.now() - startMs) | 0;
-      console.log(`[VIEM] tx ${localTxId} ${elapsedMs()}ms: got lock`);
-      await this.updateNonce();
-      console.log(
-        `[VIEM] tx ${localTxId} ${elapsedMs()}ms: got nonce ${this.nextNonce}`,
-      );
-=======
+    );
+
     // Add buffer to maxFeePerGas to ensure tx can still be included in future
     // blocks even if the base fee rises.
     const baseFeeBuffer = calcPercentOf(baseBlockFee, BASE_FEE_RESCALE_PERCENT);
->>>>>>> a960ddbb
 
     // Add tip to maxPriorityFeePerGas for faster processing
     const maxPriorityFeePerGasWithTip = calcPercentOf(
@@ -282,11 +243,6 @@
   /** Estimate the gas limit for a tx with a defensive buffer. */
   async getGasLimit<
     const TAbi extends Abi | readonly unknown[],
-<<<<<<< HEAD
-    TFunctionName extends ContractFunctionName<TAbi, "nonpayable" | "payable">,
-    TFunctionArgs extends ContractFunctionArgs<TAbi, "nonpayable" | "payable">,
-    TChainOverride extends Chain | undefined = undefined,
-=======
     TFunctionName extends ContractFunctionName<TAbi, "payable" | "nonpayable">,
     TArgs extends ContractFunctionArgs<
       TAbi,
@@ -294,7 +250,6 @@
       TFunctionName
     >,
     TChainOverride extends Chain | undefined = undefined
->>>>>>> a960ddbb
   >(
     block: Block,
     args: WriteContractParameters<
@@ -304,14 +259,6 @@
       Chain,
       Account,
       TChainOverride
-<<<<<<< HEAD
-    >,
-  ): Promise<Hex> {
-    console.log(`[CHAIN] exec ${args.functionName}`);
-    const ret = await this.runWithOverrideParams(
-      args,
-      this.walletClient.writeContract,
-=======
     >
   ): Promise<bigint> {
     try {
@@ -382,7 +329,6 @@
     const replacementMaxPriorityFeePerGas = calcPercentOf(
       prevGasFees.maxPriorityFeePerGas,
       REPLACEMENT_MAX_PRIO_FEE_PERCENT
->>>>>>> a960ddbb
     );
 
     // Use the larger of the replacement price or the current price
@@ -437,15 +383,6 @@
     return `[VIEM] txId ${localTxId} from ${this.walletClient.account.address}: ${args.functionName} on ${args.address} chain ${this.publicClient.chain.id}`;
   }
 
-<<<<<<< HEAD
-  async sendTransaction<TChainOverride extends Chain | undefined = undefined>(
-    args: SendTransactionParameters<Chain, Account, TChainOverride>,
-  ): Promise<SendTransactionReturnType> {
-    console.log(`[VIEM] send ${args.to}, waiting for lock`);
-    const ret = await this.runWithOverrideParams(
-      args,
-      this.walletClient.sendTransaction,
-=======
   /**
    * Write to a contract and wait for the receipt, retrying until successful.
    */
@@ -485,7 +422,6 @@
         localTxId,
         args
       )} Got lock after ${elapsedMs()}ms`
->>>>>>> a960ddbb
     );
 
     try {
@@ -576,7 +512,7 @@
       return this.publicClient.getBlock({ blockTag: "finalized" });
     },
     2_000,
-    1_000,
+    1_000
   );
 }
 
