--- conflicted
+++ resolved
@@ -57,11 +57,8 @@
 import { Paymaster } from "../contract/paymaster";
 import { RequestIndexer } from "../contract/requestIndexer";
 import { DB } from "../db/db";
-<<<<<<< HEAD
 import { DB_EVENT_DAIMO_NEW_BLOCK } from "../db/notifications";
-=======
 import { ExternalApiCache } from "../db/externalApiCache";
->>>>>>> 41519aa6
 import { getEnvApi } from "../env";
 import { runWithLogContext } from "../logging";
 import { BinanceClient } from "../network/binanceClient";
@@ -747,7 +744,8 @@
               nameReg,
               keyReg,
               paymaster,
-              db
+              db,
+              extApiCache
             )
               .then((history) => {
                 // we can have concurrent requests. discard interval pushes
