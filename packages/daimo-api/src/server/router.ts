--- conflicted
+++ resolved
@@ -55,12 +55,9 @@
 import { Paymaster } from "../contract/paymaster";
 import { RequestIndexer } from "../contract/requestIndexer";
 import { DB } from "../db/db";
-<<<<<<< HEAD
 import { chainConfig } from "../env";
-=======
 import { getEnvApi } from "../env";
 import { runWithLogContext } from "../logging";
->>>>>>> ed91cc6a
 import { BundlerClient } from "../network/bundlerClient";
 import { ViemClient } from "../network/viemClient";
 import { InviteCodeTracker } from "../offchain/inviteCodeTracker";
