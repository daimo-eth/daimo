--- conflicted
+++ resolved
@@ -1,10 +1,7 @@
 import { createHTTPHandler } from "@trpc/server/adapters/standalone";
-<<<<<<< HEAD
 import { applyWSSHandler } from "@trpc/server/adapters/ws";
-=======
->>>>>>> 210f4307
+import "dotenv/config";
 import cors from "cors";
-import "dotenv/config";
 import http from "http";
 import { Server as WebSocketServer } from "ws";
 
