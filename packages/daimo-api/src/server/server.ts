<<<<<<< HEAD
=======
import { createHTTPHandler } from "@trpc/server/adapters/standalone";
import { applyWSSHandler } from "@trpc/server/adapters/ws";
import cors from "cors";
>>>>>>> 575451a3
import "dotenv/config";
import { createHTTPHandler } from "@trpc/server/adapters/standalone";
import { applyWSSHandler } from "@trpc/server/adapters/ws";
import http from "http";
import { Server as WebSocketServer } from "ws";

import { getAppVersionTracker } from "./appVersion";
import { Crontab } from "./cron";
import { PushNotifier } from "./pushNotifier";
import { createRouter } from "./router";
import { Telemetry } from "./telemetry";
import { createContext, onTrpcError } from "./trpc";
import { ProfileCache } from "../api/profile";
import { AccountFactory } from "../contract/accountFactory";
import { ETHIndexer } from "../contract/ethIndexer";
import { ForeignCoinIndexer } from "../contract/foreignCoinIndexer";
import { HomeCoinIndexer } from "../contract/homeCoinIndexer";
import { KeyRegistry } from "../contract/keyRegistry";
import { NameRegistry } from "../contract/nameRegistry";
import { NoteIndexer } from "../contract/noteIndexer";
import { OpIndexer } from "../contract/opIndexer";
import { Paymaster } from "../contract/paymaster";
import { RequestIndexer } from "../contract/requestIndexer";
import { DB } from "../db/db";
import { chainConfig, getEnvApi } from "../env";
import { BinanceClient } from "../network/binanceClient";
import { getBundlerClientFromEnv } from "../network/bundlerClient";
import { UniswapClient } from "../network/uniswapClient";
import { getViemClientFromEnv } from "../network/viemClient";
import { InviteCodeTracker } from "../offchain/inviteCodeTracker";
import { InviteGraph } from "../offchain/inviteGraph";
import { PaymentMemoTracker } from "../offchain/paymentMemoTracker";
import { Watcher } from "../shovel/watcher";

// Workaround viem bug
(Error.prototype as any).walk = function () {
  return this;
};

async function main() {
  console.log(`[API] initializing telemetry...`);
  const monitor = new Telemetry();

  console.log(`[API] starting...`);
  const vc = getViemClientFromEnv(monitor);
  const uc = new UniswapClient();

  console.log(`[API] initializing db...`);
  const db = new DB();
  await db.createTables();

  console.log(`[API] using wallet ${vc.account.address}`);
  const inviteGraph = new InviteGraph(db);
  const profileCache = new ProfileCache(vc, db);

  const binanceClient = new BinanceClient();

  const keyReg = new KeyRegistry();
  const nameReg = new NameRegistry(
    vc,
    inviteGraph,
    profileCache,
    await db.loadNameBlacklist()
  );
  const inviteCodeTracker = new InviteCodeTracker(vc, nameReg, db);
  const paymentMemoTracker = new PaymentMemoTracker(db);

  const opIndexer = new OpIndexer();
  const noteIndexer = new NoteIndexer(nameReg, opIndexer, paymentMemoTracker);
  const requestIndexer = new RequestIndexer(db, nameReg, paymentMemoTracker);
  const foreignCoinIndexer = new ForeignCoinIndexer(nameReg, uc);
  const homeCoinIndexer = new HomeCoinIndexer(
    vc,
    opIndexer,
    noteIndexer,
    requestIndexer,
    foreignCoinIndexer,
    paymentMemoTracker
  );

  const ethIndexer = new ETHIndexer(vc, uc, nameReg);

  const bundlerClient = getBundlerClientFromEnv(opIndexer);
  bundlerClient.init(vc.publicClient);

  const paymaster = new Paymaster(vc, bundlerClient, db);
  const accountFactory = new AccountFactory(vc);
  const crontab = new Crontab(
    vc,
    homeCoinIndexer,
    foreignCoinIndexer,
    ethIndexer,
    nameReg,
    monitor
  );

  const notifier = new PushNotifier(
    homeCoinIndexer,
    foreignCoinIndexer,
    ethIndexer,
    nameReg,
    noteIndexer,
    requestIndexer,
    keyReg,
    db
  );

  // Set up indexers
  const shovelDbUrl = getEnvApi().SHOVEL_DATABASE_URL;
  const shovelWatcher = new Watcher(vc.publicClient, shovelDbUrl);
  shovelWatcher.add(
    // Dependency order. Within each list, indexers are indexed in parallel.
    [nameReg, keyReg, opIndexer],
    [noteIndexer, requestIndexer, foreignCoinIndexer],
    [homeCoinIndexer]
  );

  // ethIndexer can be spotty depending on RPC errors.
  shovelWatcher.slowAdd(ethIndexer);

  // Initialize in background
  (async () => {
    console.log(`[API] initializing indexers...`);
    await shovelWatcher.init();
    shovelWatcher.watch();

    await Promise.all([
      paymaster.init(),
      inviteGraph.init(),
      paymentMemoTracker.init(),
      requestIndexer.init(),
    ]);

    console.log(`[API] initializing push notifications...`);
    await Promise.all([notifier.init(), crontab.init()]);

    console.log(`[API] initializing profile cache...`);
    await profileCache.init();

    console.log(`[API] track latest app version...`);
    await getAppVersionTracker().init();
  })();

  console.log(`[API] serving...`);
  const router = createRouter(
    shovelWatcher,
    vc,
    db,
    bundlerClient,
    homeCoinIndexer,
    ethIndexer,
    foreignCoinIndexer,
    noteIndexer,
    opIndexer,
    requestIndexer,
    profileCache,
    nameReg,
    keyReg,
    paymaster,
    inviteCodeTracker,
    paymentMemoTracker,
    inviteGraph,
    notifier,
    accountFactory,
    monitor,
    binanceClient
  );
  const handler = createHTTPHandler({
    middleware: cors(), // handle OPTIONS requests
    router,
    createContext,
    onError: onTrpcError(monitor),
  });

  const trpcPrefix = `/chain/${chainConfig.chainL2.id}/`;
  const server = http.createServer((req, res) => {
    // Only serve requests for the correct network.
    if (req.url == null || !req.url.startsWith(trpcPrefix)) {
      console.log(`[API] SKIPPING ${req.url}`);
      res.writeHead(404);
      res.end();
      return;
    }

    console.log(`[API] serving ${req.method} ${req.url}`);

    req.url = "/" + req.url.slice(trpcPrefix.length);
    handler(req, res);
  });

  // ws server
  const wss = new WebSocketServer({ server });
  applyWSSHandler<typeof router>({
    wss,
    router,
    createContext,
  });

  const port = 3000;
  server.listen(port).address();

  console.log(`[API] listening on port ${port}`);
}

main().catch(console.error);<|MERGE_RESOLUTION|>--- conflicted
+++ resolved
@@ -1,12 +1,7 @@
-<<<<<<< HEAD
-=======
 import { createHTTPHandler } from "@trpc/server/adapters/standalone";
 import { applyWSSHandler } from "@trpc/server/adapters/ws";
 import cors from "cors";
->>>>>>> 575451a3
 import "dotenv/config";
-import { createHTTPHandler } from "@trpc/server/adapters/standalone";
-import { applyWSSHandler } from "@trpc/server/adapters/ws";
 import http from "http";
 import { Server as WebSocketServer } from "ws";
 
