--- conflicted
+++ resolved
@@ -89,11 +89,8 @@
     "ts-unused-exports": "^9.0.4",
     "typescript": "^5.1.6",
     "viem": "^1.16.0",
-<<<<<<< HEAD
-    "expo-haptics": "~12.4.0"
-=======
+    "expo-haptics": "~12.4.0",
     "expo-file-system": "~15.4.5"
->>>>>>> 09c9fff7
   },
   "devDependencies": {
     "@babel/core": "^7.20.0"
