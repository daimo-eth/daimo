{
  "expo": {
    "owner": "daimo",
    "name": "Daimo",
    "slug": "daimo",
    "version": "0.3.2",
    "orientation": "portrait",
    "icon": "./assets/icon.png",
    "userInterfaceStyle": "light",
    "splash": {
      "image": "./assets/splash.png",
      "resizeMode": "contain",
      "backgroundColor": "#ffffff"
    },
    "assetBundlePatterns": ["assets/*"],
    "scheme": "daimo",
    "notification": {
      "iosDisplayInForeground": true
    },
    "ios": {
      "supportsTablet": true,
      "bundleIdentifier": "com.daimo",
      "buildNumber": "48",
      "associatedDomains": ["applinks:daimo.xyz"],
      "config": {
        "usesNonExemptEncryption": false
      },
      "infoPlist": {
        "LSApplicationQueriesSchemes": ["whatsapp", "sgnl", "tg"]
      }
    },
    "android": {
      "googleServicesFile": "./google-services.json",
      "intentFilters": [
        {
          "action": "VIEW",
          "autoVerify": true,
          "data": [
            {
              "scheme": "https",
              "host": "daimo.xyz",
              "pathPrefix": "/link"
            }
          ],
          "category": ["BROWSABLE", "DEFAULT"]
        }
      ],
      "adaptiveIcon": {
        "foregroundImage": "./assets/adaptive-icon.png",
        "backgroundColor": "#ffffff"
      },
      "package": "com.daimo",
      "versionCode": 48
    },
    "extra": {
      "eas": {
        "projectId": "1eff7c6e-e88b-4e35-8b31-eab7e6814904"
      }
    },
    "plugins": [
      [
        "expo-build-properties",
        {
          "android": {
            "compileSdkVersion": 33,
            "targetSdkVersion": 33,
            "minSdkVersion": 28,
            "buildToolsVersion": "33.0.0",
            "kotlinVersion": "1.8.0"
          },
          "ios": {
            "deploymentTarget": "15.0"
          }
        }
      ],
      [
        "expo-local-authentication",
        {
          "faceIDPermission": "Protect Daimo using Face ID."
        }
      ],
<<<<<<< HEAD
      [
        "expo-notifications"
      ],
      "react-native-nfc-manager"
=======
      ["expo-notifications"]
>>>>>>> 5cf9f92d
    ]
  }
}<|MERGE_RESOLUTION|>--- conflicted
+++ resolved
@@ -79,14 +79,10 @@
           "faceIDPermission": "Protect Daimo using Face ID."
         }
       ],
-<<<<<<< HEAD
       [
         "expo-notifications"
       ],
       "react-native-nfc-manager"
-=======
-      ["expo-notifications"]
->>>>>>> 5cf9f92d
     ]
   }
 }