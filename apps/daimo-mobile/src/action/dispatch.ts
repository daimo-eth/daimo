--- conflicted
+++ resolved
@@ -3,11 +3,8 @@
 export type Action =
   | { name: "connectFarcaster" }
   | { name: "linkFarcaster" }
-<<<<<<< HEAD
   | { name: "onboardingChecklist" }
-=======
   | { name: "helpModal"; title: string; content: ReactElement }
->>>>>>> 9c0ad3be
   | { name: "hideBottomSheet" };
 
 type ActionName = Action["name"];
