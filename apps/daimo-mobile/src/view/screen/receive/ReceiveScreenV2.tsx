import {
  dollarsToAmount,
  encodeRequestId,
  formatDaimoLink,
  generateRequestId,
} from "@daimo/common";
import { daimoChainFromId } from "@daimo/contract";
<<<<<<< HEAD
import { NativeStackScreenProps } from "@react-navigation/native-stack";
import { useRef, useState } from "react";
=======
import { useEffect, useRef, useState } from "react";
>>>>>>> 56331683
import {
  ActivityIndicator,
  Keyboard,
  TextInput,
  TouchableWithoutFeedback,
  View,
} from "react-native";

import { useActStatus } from "../../../action/actStatus";
<<<<<<< HEAD
import { EAccountContact } from "../../../logic/daimoContacts";
=======
import { useExitBack, useExitToHome, useNav } from "../../../common/nav";
>>>>>>> 56331683
import { env } from "../../../logic/env";
import { Account } from "../../../model/account";
import { AmountChooser } from "../../shared/AmountInput";
import { ButtonBig } from "../../shared/Button";
import { InfoBox } from "../../shared/InfoBox";
import { ScreenHeader } from "../../shared/ScreenHeader";
import Spacer from "../../shared/Spacer";
<<<<<<< HEAD
import {
  ParamListHome,
  useExitBack,
  useExitToHome,
  useNav,
} from "../../shared/nav";
=======
>>>>>>> 56331683
import { shareURL } from "../../shared/shareURL";
import { ss } from "../../shared/style";
import { TextCenter, TextLight } from "../../shared/text";
import { useWithAccount } from "../../shared/withAccount";
import { RecipientDisplay } from "../send/RecipientDisplay";

type Props = NativeStackScreenProps<ParamListHome, "Receive">;

export function ReceiveScreenV2({ route }: Props) {
  const Inner = useWithAccount(RequestScreenInnerV2);
  return <Inner {...route.params} />;
}

function RequestScreenInnerV2({
  account,
  recipient,
}: {
  account: Account;
  recipient?: EAccountContact;
}) {
  const [dollars, setDollars] = useState(0);

  // On successful send, go home
  const [as, setAS] = useActStatus("requestv2");

  const nav = useNav();
  const textInputRef = useRef<TextInput>(null);

  const rpcFunc = env(daimoChainFromId(account.homeChainId)).rpcFunc;
  const sendRequest = async () => {
    textInputRef.current?.blur();
    setAS("loading", "Requesting...");

    const id = generateRequestId();
    const idString = encodeRequestId(id);

    const txHash = await rpcFunc.createRequestSponsored.mutate({
      recipient: account.address,
      idString,
      amount: `${dollarsToAmount(dollars)}`,
    });

    console.log(`[REQUEST] txHash ${txHash}`);
    setAS("loading", "Sharing...");

    const url = formatDaimoLink({
      type: "requestv2",
      id: idString,
      recipient: account.name,
      dollars: `${dollars}`,
    });

    const didShare = await shareURL(url);
    console.log(`[REQUEST] action ${didShare}`);
    setAS("success");
    nav.navigate("HomeTab", { screen: "Home" });
  };

  const goBack = useExitBack();
  const goHome = useExitToHome();

  useEffect(() => {
    const unsubscribe = nav.addListener("transitionEnd", () => {
      // Set focus on transitionEnd to avoid stack navigator looking
      // glitchy on iOS.
      textInputRef.current?.focus();
    });

    return unsubscribe;
  }, []);

  return (
    <TouchableWithoutFeedback onPress={Keyboard.dismiss}>
      <View style={ss.container.screen}>
        <ScreenHeader title="Request" onBack={goBack || goHome} />
        <Spacer h={8} />
        {!recipient && (
          <InfoBox
            title="Send a request link"
            subtitle="Request USDC from someone using any messaging app"
          />
        )}
        <Spacer h={64} />
        {recipient && <RecipientDisplay recipient={recipient} />}
        <Spacer h={32} />
        <AmountChooser
          dollars={dollars}
          onSetDollars={setDollars}
          showAmountAvailable={false}
          innerRef={textInputRef}
          disabled={as.status !== "idle"}
          autoFocus={false}
        />
        <Spacer h={32} />
        <View style={ss.container.padH16}>
          {as.status === "loading" ? (
            <>
              <ActivityIndicator size="large" />
              <Spacer h={32} />
              <TextCenter>
                <TextLight>{as.message}</TextLight>
              </TextCenter>
            </>
          ) : (
            <View style={{ flexDirection: "row" }}>
              <View style={{ flex: 1 }}>
                <ButtonBig
                  type="subtle"
                  title="Cancel"
                  onPress={goBack || goHome}
                />
              </View>
              <Spacer w={12} />
              <View style={{ flex: 1 }}>
                <ButtonBig
                  type={as.status === "success" ? "success" : "primary"}
                  disabled={dollars <= 0 || as.status !== "idle"}
                  title={as.status === "success" ? "Sent" : "Request"}
                  onPress={sendRequest}
                />
              </View>
            </View>
          )}
        </View>
      </View>
    </TouchableWithoutFeedback>
  );
}<|MERGE_RESOLUTION|>--- conflicted
+++ resolved
@@ -5,12 +5,8 @@
   generateRequestId,
 } from "@daimo/common";
 import { daimoChainFromId } from "@daimo/contract";
-<<<<<<< HEAD
 import { NativeStackScreenProps } from "@react-navigation/native-stack";
-import { useRef, useState } from "react";
-=======
 import { useEffect, useRef, useState } from "react";
->>>>>>> 56331683
 import {
   ActivityIndicator,
   Keyboard,
@@ -20,11 +16,13 @@
 } from "react-native";
 
 import { useActStatus } from "../../../action/actStatus";
-<<<<<<< HEAD
+import {
+  ParamListHome,
+  useExitBack,
+  useExitToHome,
+  useNav,
+} from "../../../common/nav";
 import { EAccountContact } from "../../../logic/daimoContacts";
-=======
-import { useExitBack, useExitToHome, useNav } from "../../../common/nav";
->>>>>>> 56331683
 import { env } from "../../../logic/env";
 import { Account } from "../../../model/account";
 import { AmountChooser } from "../../shared/AmountInput";
@@ -32,15 +30,6 @@
 import { InfoBox } from "../../shared/InfoBox";
 import { ScreenHeader } from "../../shared/ScreenHeader";
 import Spacer from "../../shared/Spacer";
-<<<<<<< HEAD
-import {
-  ParamListHome,
-  useExitBack,
-  useExitToHome,
-  useNav,
-} from "../../shared/nav";
-=======
->>>>>>> 56331683
 import { shareURL } from "../../shared/shareURL";
 import { ss } from "../../shared/style";
 import { TextCenter, TextLight } from "../../shared/text";
