--- conflicted
+++ resolved
@@ -285,13 +285,7 @@
     title: i18.whyNoFees.title(),
     content: (
       <View style={ss.container.padH8}>
-<<<<<<< HEAD
-        <TextPara>
-          {i18.whyNoFees.description.firstPara({ chainName })}
-        </TextPara>
-=======
         <TextPara>{i18.whyNoFees.description.firstPara(chainName)}</TextPara>
->>>>>>> 2de36a32
         <Spacer h={24} />
         <TextPara>{i18.whyNoFees.description.secondPara()}</TextPara>
         <Spacer h={24} />
@@ -312,9 +306,5 @@
   }
   return amount === 0
     ? i18.feeText.free()
-<<<<<<< HEAD
-    : feeStr + " " + i18.feeText.fee({ amount: feeStr });
-=======
     : feeStr + " " + i18.feeText.fee(feeStr);
->>>>>>> 2de36a32
 }