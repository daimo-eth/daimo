import { NativeStackScreenProps } from "@react-navigation/native-stack";
import { StyleSheet, View } from "react-native";
import { useSafeAreaInsets } from "react-native-safe-area-context";

import { ParamListMain } from "../../common/nav";
import { SendDebugLogButton } from "../../common/useSendDebugLog";
import { i18n } from "../../i18n";
import ScrollPellet from "../shared/ScrollPellet";
import Spacer from "../shared/Spacer";
import { ErrorBanner } from "../shared/error";
import { ss } from "../shared/style";

type Props = NativeStackScreenProps<ParamListMain, "LinkErrorModal">;
const i18 = i18n.error;

export function ErrorScreen(props: Props) {
  const { displayTitle, displayMessage, showDownloadButton } =
    props.route.params;
  const { bottom } = useSafeAreaInsets();

  return (
    <View style={styles.container}>
      <View
        style={[
          styles.contentContainer,
          {
            paddingBottom: 32 + bottom,
          },
        ]}
      >
        <ScrollPellet />
        <Spacer h={20} />
        <ErrorBanner
          displayTitle={displayTitle}
          displayMessage={displayMessage}
          showDownloadButton={showDownloadButton}
        />
      </View>
    </View>
  );
}

export function renderErrorFallback({
  error,
  resetErrorBoundary,
}: {
  error: Error;
  resetErrorBoundary: () => void;
}) {
  return (
    <View style={ss.container.screen}>
      <View style={ss.container.padH8}>
        <Spacer h={192} />
        <ErrorBanner
<<<<<<< HEAD
          displayTitle="An error occurred" // TODO: i18n
=======
          displayTitle={i18.banner()}
>>>>>>> 2de36a32
          error={error}
          onGoHome={resetErrorBoundary}
        />
        <Spacer h={16} />
        <SendDebugLogButton />
      </View>
    </View>
  );
}

const styles = StyleSheet.create({
  container: {
    width: "100%",
    height: "100%",
    justifyContent: "flex-end",
  },
  contentContainer: {
    backgroundColor: "white",
    justifyContent: "flex-end",
    alignItems: "center",
    paddingHorizontal: 16,
    borderTopLeftRadius: 16,
    borderTopRightRadius: 16,
  },
});<|MERGE_RESOLUTION|>--- conflicted
+++ resolved
@@ -52,11 +52,7 @@
       <View style={ss.container.padH8}>
         <Spacer h={192} />
         <ErrorBanner
-<<<<<<< HEAD
-          displayTitle="An error occurred" // TODO: i18n
-=======
           displayTitle={i18.banner()}
->>>>>>> 2de36a32
           error={error}
           onGoHome={resetErrorBoundary}
         />
