--- conflicted
+++ resolved
@@ -1,13 +1,5 @@
+import { getSupportedSendPairs, SendPair } from "@daimo/common";
 import {
-<<<<<<< HEAD
-  ForeignToken,
-  baseDAI,
-  baseUSDC,
-  baseUSDT,
-  baseWETH,
-} from "@daimo/common";
-import { View, StyleSheet, Text, Pressable } from "react-native";
-=======
   DAv2Chain,
   ForeignToken,
   arbitrum,
@@ -20,9 +12,7 @@
   optimismSepolia,
   polygon,
   polygonAmoy,
-  getSupportedSendPairs,
-  SendPair,
-} from "@daimo/common";
+} from "@daimo/contract";
 import {
   Image,
   ImageSourcePropType,
@@ -31,7 +21,6 @@
   Text,
   View,
 } from "react-native";
->>>>>>> c918393e
 import SelectDropdown from "react-native-select-dropdown";
 
 import IconArbitrum from "../../../../assets/logos/arb-logo.png";
@@ -60,14 +49,6 @@
       return IconArbitrum;
   }
 };
-
-// Any coin send (stablecoins + ETH).
-const supportedSendCoins = new Map<string, ForeignToken>([
-  [baseUSDC.token, baseUSDC],
-  [baseDAI.token, baseDAI],
-  [baseUSDT.token, baseUSDT],
-  [baseWETH.token, baseWETH],
-]);
 
 export function SendCoinButton({
   toCoin,
