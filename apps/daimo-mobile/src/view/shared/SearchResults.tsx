import { now, timeAgo } from "@daimo/common";
import Octicons from "@expo/vector-icons/Octicons";
import { useBottomTabBarHeight } from "@react-navigation/bottom-tabs";
import * as Contacts from "expo-contacts";
import { useCallback } from "react";
import {
  Platform,
  ScrollView,
  StyleSheet,
  TouchableHighlight,
  View,
} from "react-native";

import { Bubble, ContactBubble } from "./Bubble";
import { ButtonMed } from "./Button";
import { LinkedAccountBubble } from "./LinkedAccountBubble";
import Spacer from "./Spacer";
import { ErrorRowCentered } from "./error";
import { color, touchHighlightUnderlay } from "./style";
import { TextBody, TextCenter, TextLight } from "./text";
import { useWithAccount } from "./withAccount";
import { navToAccountPage, useNav } from "../../common/nav";
<<<<<<< HEAD
import { i18n } from "../../i18n";
=======
import { getI18NLocale, i18n } from "../../i18n";
>>>>>>> 2d5b4c02
import {
  DaimoContact,
  EAccountContact,
  getContactName,
  getDaimoContactKey,
  useContactSearch,
} from "../../logic/daimoContacts";
import { ContactsAccess } from "../../logic/systemContacts";
import { Account } from "../../storage/account";
import { useKeyboardHeight } from "../../vendor/useKeyboardHeight";

const i18 = i18n.searchResults;

export function SearchResults({
  contactsAccess,
  prefix,
  mode,
}: {
  contactsAccess: ContactsAccess;
  prefix: string;
  mode: "send" | "account" | "receive";
}) {
  const Inner = useWithAccount(SearchResultsScroll);
  return (
    <Inner prefix={prefix.trim().toLowerCase()} {...{ mode, contactsAccess }} />
  );
}

function SearchResultsScroll({
  account,
  contactsAccess,
  prefix,
  mode,
}: {
  contactsAccess: ContactsAccess;
  account: Account;
  prefix: string;
  mode: "send" | "account" | "receive";
}) {
  const { permission: contactsPermission, ask: requestContactsPermission } =
    contactsAccess;

  const res = useContactSearch(
    account,
    prefix,
    contactsPermission?.granted || false,
    mode === "receive"
  );

  const recentsOnly = prefix === "";

  const kbH = useKeyboardHeight() - useBottomTabBarHeight();

  return (
    <ScrollView
      contentContainerStyle={styles.resultsScroll}
      keyboardShouldPersistTaps="handled"
      style={styles.scrollView}
    >
      {res.error && <ErrorRowCentered error={res.error} />}
      {recentsOnly && contactsPermission && (
        <ExtraRows
          contactsPermission={contactsPermission}
          requestContactsPermission={requestContactsPermission}
          mode={mode}
        />
      )}
      {res.recipients.length > 0 && (
        <View style={styles.resultsHeader}>
          <TextLight>{recentsOnly ? "Recents" : "Search results"}</TextLight>
        </View>
      )}
      {res.recipients.map((r) => (
        <ContactNav key={getDaimoContactKey(r)} contact={r} mode={mode} />
      ))}
      {res.status === "success" &&
        res.recipients.length === 0 &&
        prefix !== "" && <NoSearchResults />}
      <Spacer h={64} />
      {Platform.OS === "ios" && <Spacer h={kbH} />}
    </ScrollView>
  );
}

function NoSearchResults() {
  const nav = useNav();
  const sendPaymentLink = () =>
    nav.navigate("SendTab", {
      screen: "SendLink",
      params: {},
    });

  return (
    <View>
      <Spacer h={16} />
      <TextCenter>
        <TextLight>{i18.noResults()}</TextLight>
      </TextCenter>
      <Spacer h={32} />
      <ButtonMed
        type="subtle"
        title={i18.paymentLinkButton()}
        onPress={sendPaymentLink}
      />
    </View>
  );
}

function ContactNav({
  contact,
  mode,
}: {
  contact: DaimoContact;
  mode: "send" | "account" | "receive";
}) {
  const name = getContactName(contact);
  const nav = useNav();
  const goToAccount = useCallback(() => {
    switch (contact.type) {
      case "email":
      case "phoneNumber": {
        if (mode === "receive") {
          nav.navigate("HomeTab", {
            screen: "Receive",
            params: { fulfiller: contact, autoFocus: true },
          });
        } else {
          nav.navigate("SendTab", {
            screen: "SendLink",
            params: { recipient: contact },
          });
        }
        return;
      }
      case "eAcc": {
        if (mode === "account") {
          navToAccountPage(contact, nav);
        } else if (mode === "send") {
          nav.navigate("SendTab", {
            screen: "SendTransfer",
            params: { recipient: contact },
          });
        } else {
          nav.navigate("HomeTab", {
            screen: "Receive",
            params: { autoFocus: true, fulfiller: contact },
          });
        }
      }
    }
  }, [name, mode]);

  return <SearchResultRow contact={contact} onPress={goToAccount} />;
}

export function SearchResultRow({
  contact,
  onPress,
}: {
  contact: DaimoContact;
  onPress: () => void;
}) {
  const name = getContactName(contact);

  const lightText = (function () {
    switch (contact.type) {
      case "email":
        return contact.name ? contact.email : undefined;
      case "phoneNumber":
        return contact.name ? contact.phoneNumber : undefined;
      case "eAcc": {
        const nowS = now();
        const { lastSendTime, lastRecvTime } = contact;
        const lastSendMessage = lastSendTime
<<<<<<< HEAD
          ? `${i18.sentAgo(timeAgo(lastSendTime, nowS, true))}`
          : undefined;
        const lastRecvMessage = lastRecvTime
          ? `${i18.receivedAgo(timeAgo(lastRecvTime, nowS, true))}`
=======
          ? `${i18.sentAgo(timeAgo(lastSendTime, getI18NLocale(), nowS, true))}`
          : undefined;
        const lastRecvMessage = lastRecvTime
          ? `${i18.receivedAgo(
              timeAgo(lastRecvTime, getI18NLocale(), nowS, true)
            )}`
>>>>>>> 2d5b4c02
          : undefined;

        if ((lastSendTime || 0) > (lastRecvTime || 0)) {
          return lastSendMessage;
        } else return lastRecvMessage;
      }
    }
  })();
  const shortenedLightText =
    lightText && lightText?.length > 17
      ? lightText.slice(0, 16) + "…"
      : lightText;

  return (
    <Row onPress={onPress}>
      <View style={styles.resultRow}>
        <View style={styles.resultAccount}>
          <ContactBubble contact={contact} size={36} />
          <View style={{ flexDirection: "column" }}>
            <TextBody>{name}</TextBody>
            {contact.type === "eAcc" && (
              <>
                <Spacer h={2} />
                <ProfileLinks contact={contact} />
              </>
            )}
          </View>
        </View>
        <TextLight>{shortenedLightText}</TextLight>
      </View>
    </Row>
  );
}

function ProfileLinks({ contact }: { contact: EAccountContact }) {
  const links = contact.linkedAccounts || [];
  return (
    <View style={{ flexDirection: "row" }}>
      {links.map((link, index) => (
        <LinkedAccountBubble key={index} acc={link} />
      ))}
    </View>
  );
}

function ExtraRows({
  contactsPermission,
  requestContactsPermission,
  mode,
}: {
  contactsPermission: Contacts.PermissionResponse;
  requestContactsPermission: () => void;
  mode: "send" | "receive" | "account";
}) {
  const nav = useNav();

  return (
    <>
      {!contactsPermission.granted && mode !== "receive" && (
        <ExtraRow
          title={i18.extra.contact()}
          inside={<Octicons name="person" size={14} color={color.primary} />}
          onPress={requestContactsPermission}
        />
      )}
      <ExtraRow
        title={
          mode === "receive" ? i18.extra.requestLink() : i18.extra.sendLink()
        }
        inside={<Octicons name="link" size={14} color={color.primary} />}
        onPress={() => {
          if (mode === "receive") {
            nav.navigate("HomeTab", {
              screen: "Receive",
              params: { autoFocus: true },
            });
          } else {
            nav.navigate("SendTab", {
              screen: "SendLink",
              params: {},
            });
          }
        }}
      />
      <ExtraRow
        title={mode === "receive" ? i18.extra.showQR() : i18.extra.scanQR()}
        inside={<Octicons name="apps" size={14} color={color.primary} />}
        onPress={() => {
          if (mode === "receive") {
            nav.navigate("HomeTab", {
              screen: "QR",
              params: { option: "PAY ME" },
            });
          } else {
            nav.navigate("SendTab", {
              screen: "QR",
              params: { option: "SCAN" },
            });
          }
        }}
      />
    </>
  );
}

function ExtraRow({
  title,
  inside,
  onPress,
}: {
  title: string;
  inside: React.JSX.Element;
  onPress: () => void;
}) {
  return (
    <Row key={title} onPress={onPress}>
      <View style={styles.resultRow}>
        <View style={styles.resultAccount}>
          <Bubble size={36} fontSize={14}>
            {inside}
          </Bubble>
          <TextBody>{title}</TextBody>
        </View>
      </View>
    </Row>
  );
}

function Row({
  children,
  onPress,
}: {
  children: React.ReactNode;
  onPress: () => void;
}) {
  return (
    <View>
      <TouchableHighlight
        onPress={onPress}
        {...touchHighlightUnderlay.subtle}
        style={styles.resultRowWrap}
      >
        {children}
      </TouchableHighlight>
    </View>
  );
}

const styles = StyleSheet.create({
  resultsScroll: {
    flexDirection: "column",
    alignSelf: "stretch",
    paddingHorizontal: 16,
  },
  resultsHeader: {
    flexDirection: "row",
    paddingVertical: 8,
    paddingHorizontal: 2,
  },
  resultRowWrap: {
    marginHorizontal: -24,
  },
  resultRow: {
    paddingHorizontal: 24,
    height: 64,
    flexDirection: "row",
    alignItems: "center",
    justifyContent: "space-between",
  },
  resultAccount: {
    flexDirection: "row",
    alignItems: "center",
    gap: 16,
  },
  scrollView: {
    height: "100%",
  },
});<|MERGE_RESOLUTION|>--- conflicted
+++ resolved
@@ -20,11 +20,7 @@
 import { TextBody, TextCenter, TextLight } from "./text";
 import { useWithAccount } from "./withAccount";
 import { navToAccountPage, useNav } from "../../common/nav";
-<<<<<<< HEAD
-import { i18n } from "../../i18n";
-=======
 import { getI18NLocale, i18n } from "../../i18n";
->>>>>>> 2d5b4c02
 import {
   DaimoContact,
   EAccountContact,
@@ -199,19 +195,12 @@
         const nowS = now();
         const { lastSendTime, lastRecvTime } = contact;
         const lastSendMessage = lastSendTime
-<<<<<<< HEAD
-          ? `${i18.sentAgo(timeAgo(lastSendTime, nowS, true))}`
-          : undefined;
-        const lastRecvMessage = lastRecvTime
-          ? `${i18.receivedAgo(timeAgo(lastRecvTime, nowS, true))}`
-=======
           ? `${i18.sentAgo(timeAgo(lastSendTime, getI18NLocale(), nowS, true))}`
           : undefined;
         const lastRecvMessage = lastRecvTime
           ? `${i18.receivedAgo(
               timeAgo(lastRecvTime, getI18NLocale(), nowS, true)
             )}`
->>>>>>> 2d5b4c02
           : undefined;
 
         if ((lastSendTime || 0) > (lastRecvTime || 0)) {
