import { SuggestedAction } from "@daimo/api";
import { daimoChainFromId } from "@daimo/contract";
import Octicons from "@expo/vector-icons/Octicons";
import { TouchableOpacity } from "@gorhom/bottom-sheet";
import { useEffect, useState } from "react";
import { GestureResponderEvent, Linking, StyleSheet, View } from "react-native";
import { PanGestureHandler } from "react-native-gesture-handler";
import Animated, {
  runOnJS,
  useAnimatedGestureHandler,
  useAnimatedStyle,
  useSharedValue,
  withSpring,
  withTiming,
} from "react-native-reanimated";

import { OctName } from "./InputBig";
import { handleDeepLink, useNav } from "./nav";
import { color } from "./style";
import { TextBody, TextMeta } from "./text";
import { env } from "../../logic/env";
import { getAccountManager, useAccount } from "../../model/account";

<<<<<<< HEAD
export function SuggestedActionBox({ action }: { action: SuggestedAction }) {
=======
const ICON_X_SIZE = 24;

export function SuggestedActionBox({
  action,
  onHideAction,
}: {
  action: SuggestedAction;
  onHideAction?(): void;
}) {
>>>>>>> 0372c452
  const nav = useNav();
  const [account] = useAccount();

  // Action to display
  const { icon, title, subtitle } = action;

  // UI state
  const [isVisible, setIsVisible] = useState(true);
  const x = useSharedValue(0);
  const y = useSharedValue(-100);
  const opacity = useSharedValue(0);
  const scale = useSharedValue(1);
  const xButtonPos = useSharedValue({ x: 0 });
  const wasCancelled = useSharedValue(false);

  // Track when we do the action or dismiss it.
  const { rpcFunc } = env(daimoChainFromId(account!.homeChainId));

  // Press = do the suggested action.
  const onPress = () => {
    if (account == null) return;
    console.log(`[SUGGESTED] executing ${action.id}: ${action.title}`);

    if (action.url.startsWith("daimo")) {
      handleDeepLink(nav, action.url); // daimo:// direct deeplinks
    } else {
      Linking.openURL(action.url); // https://, mailto://, ...
    }

    rpcFunc.logAction.mutate({
      action: {
        accountName: account.name,
        name: "suggested-action-accept",
        keys: { "suggestion.id": action.id, "suggestion.title": action.title },
      },
    });
  };

  // Dismiss by tapping (x) or swiping
  const onDismiss = () => {
    if (account == null) return;
    console.log(`[SUGGESTED] dismissing ${action.id}: ${action.title}`);

    setIsVisible(false);
    onHideAction?.();
    getAccountManager().transform((account) => ({
      ...account,
      dismissedActionIDs: [...account.dismissedActionIDs, action.id],
      suggestedActions:
        account?.suggestedActions?.filter(
          (a: SuggestedAction) => a.id !== action.id
        ) || [],
    }));

    rpcFunc.logAction.mutate({
      action: {
        accountName: account.name,
        name: "suggested-action-dismiss",
        keys: { "suggestion.id": action.id, "suggestion.title": action.title },
      },
    });
  };

  const onPressX = (e?: GestureResponderEvent) => {
    e?.stopPropagation();
    opacity.value = withTiming(0, {}, () => {
      runOnJS(onDismiss)();
    });
  };

  // Fade in/out
  useEffect(() => {
    if (isVisible) {
      y.value = withTiming(0);
      x.value = 0;
      opacity.value = withTiming(1);
    }
  }, [isVisible]);

  const gestureHandler = useAnimatedGestureHandler({
    onStart: (event, ctx: { startX: number; eventCancelled: boolean }) => {
      ctx.eventCancelled = false;
      if (event.x > xButtonPos.value.x) {
        ctx.eventCancelled = true;
      }
      if (!ctx.eventCancelled) {
        scale.value = withTiming(0.98);
      }
      ctx.startX = x.value;
      wasCancelled.value = false;
    },
    onActive: (event, ctx: { startX: number }) => {
      const offset = ctx.startX + event.translationX;
      const frictionPower = 1 - offset / 300;
      if (offset > 0) {
        opacity.value = 1;
        if (frictionPower > 0.476) {
          x.value = offset * frictionPower;
        }
      } else {
        x.value = offset;
        opacity.value = 1 - Math.min(1, -offset / 200);
      }

      if (x.value < -10 || x.value > 10) {
        wasCancelled.value = true;
      }
    },
    onCancel: () => {
      scale.value = withTiming(1);
      x.value = withSpring(0);
      opacity.value = withTiming(1);
    },
    onFinish: (_, ctx: { eventCancelled: boolean }) => {
      if (!wasCancelled.value && !ctx.eventCancelled) {
        runOnJS(onPress)();
      } else {
        if (x.value < -20) {
          x.value = withSpring(-500, {}, () => {
            y.value = -100;
          });
          opacity.value = withTiming(0);
          runOnJS(onDismiss)();
        } else {
          x.value = withSpring(0);
          opacity.value = withTiming(1);
        }
        scale.value = withTiming(1);
      }
      wasCancelled.value = false;
    },
  });

  const animatedStyle = useAnimatedStyle(() => {
    return {
      opacity: opacity.value,
      transform: [
        {
          scale: scale.value,
        },
        {
          translateX: x.value,
        },
        {
          translateY: y.value,
        },
      ],
    };
  });

  return (
    <PanGestureHandler onGestureEvent={gestureHandler}>
      <Animated.View style={[styles.animatedWrapper, animatedStyle]}>
        <View style={styles.bubble}>
          <View style={styles.bubbleIcon}>
            {!icon && <TextBody color={color.white}>i</TextBody>}
            {icon && (
              <Octicons name={icon as OctName} size={16} color={color.white} />
            )}
          </View>
          <View style={styles.bubbleText}>
            <TextMeta>{title}</TextMeta>
            <TextMeta color={color.grayDark}>{subtitle}</TextMeta>
          </View>
          <TouchableOpacity
            onPress={onPressX}
            style={styles.bubbleExit}
            onLayout={(e) => {
              xButtonPos.value = e.nativeEvent.layout;
            }}
            hitSlop={16}
          >
            <Octicons name="x" size={24} color={color.grayDark} />
          </TouchableOpacity>
        </View>
      </Animated.View>
    </PanGestureHandler>
  );
}

const styles = StyleSheet.create({
  animatedWrapper: {
    width: "100%",
    zIndex: 10000,
  },
  bubble: {
    backgroundColor: color.ivoryDark,
    borderRadius: 8,
    flexDirection: "row",
    alignItems: "center",
    padding: 12,
    gap: 16,
    marginHorizontal: 16,
    marginBottom: 16,
  },
  bubbleIcon: {
    backgroundColor: color.primary,
    flexDirection: "row",
    justifyContent: "center",
    alignItems: "center",
    width: 32,
    height: 32,
    borderRadius: 32,
  },
  bubbleExit: {
    alignSelf: "stretch",
    flexDirection: "column",
    justifyContent: "center",
    paddingRight: 12,
    marginRight: -8,
  },
  bubbleText: {
    flex: 1,
    flexDirection: "column",
  },
});<|MERGE_RESOLUTION|>--- conflicted
+++ resolved
@@ -21,11 +21,6 @@
 import { env } from "../../logic/env";
 import { getAccountManager, useAccount } from "../../model/account";
 
-<<<<<<< HEAD
-export function SuggestedActionBox({ action }: { action: SuggestedAction }) {
-=======
-const ICON_X_SIZE = 24;
-
 export function SuggestedActionBox({
   action,
   onHideAction,
@@ -33,7 +28,6 @@
   action: SuggestedAction;
   onHideAction?(): void;
 }) {
->>>>>>> 0372c452
   const nav = useNav();
   const [account] = useAccount();
 
