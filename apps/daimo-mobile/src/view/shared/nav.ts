--- conflicted
+++ resolved
@@ -30,12 +30,9 @@
   SendTransfer: SendNavProp;
   QR: { option: QRScreenOptions | undefined };
   SendLink: { lagAutoFocus: boolean };
-<<<<<<< HEAD
   SendSuccess: SendNavProp;
-=======
   Account: { eAcc: EAccount };
   HistoryOp: { op: TransferOpEvent };
->>>>>>> 90e492b2
 };
 
 export type ParamListReceive = {
