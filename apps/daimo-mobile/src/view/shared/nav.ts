--- conflicted
+++ resolved
@@ -27,12 +27,8 @@
   SendNav: { autoFocus: boolean };
   SendTransfer: SendNavProp;
   QR: { option: QRScreenOptions | undefined };
-<<<<<<< HEAD
-  SendLink: undefined;
+  SendLink: { lagAutoFocus: boolean };
   SendSuccess: SendNavProp;
-=======
-  SendLink: { lagAutoFocus: boolean };
->>>>>>> 09c9fff7
 };
 
 export type ParamListReceive = {
