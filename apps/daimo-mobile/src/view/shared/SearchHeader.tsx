--- conflicted
+++ resolved
@@ -88,39 +88,14 @@
 
   return (
     <View style={styles.header}>
-<<<<<<< HEAD
-      <Animated.View
-        style={{
-          marginRight: 16,
-          height: 50,
-          justifyContent: "center",
-        }}
-        entering={fadeIn}
-        exiting={fadeOut}
-      >
-        {isFocused ? (
-          <Animated.View entering={fadeIn} exiting={fadeOut} key="back">
-            <TouchableOpacity onPress={() => Keyboard.dismiss()} hitSlop={16}>
-              <Octicons name="arrow-left" size={30} color={color.midnight} />
-            </TouchableOpacity>
-          </Animated.View>
-        ) : (
-          <Animated.View entering={fadeIn} exiting={fadeOut} key="icon">
-            <ButtonCircle size={50} onPress={goToAccount}>
-              <AccountBubble eAcc={eAcc} size={50} transparent />
-            </ButtonCircle>
-          </Animated.View>
-        )}
-=======
       <Animated.View key="back" style={backButton}>
         <TouchableOpacity onPress={() => Keyboard.dismiss()} hitSlop={16}>
           <Octicons name="arrow-left" size={30} color={color.midnight} />
         </TouchableOpacity>
->>>>>>> 0372c452
       </Animated.View>
       <Animated.View key="icon" style={accountButton}>
         <ButtonCircle size={50} onPress={goToAccount}>
-          <AccountBubble eAcc={eAcc} size={50} fontSize={20} transparent />
+          <AccountBubble eAcc={eAcc} size={50} transparent />
         </ButtonCircle>
       </Animated.View>
       <AnimatedSearchInput
