import type { AppRouter } from "@daimo/api";
import { assert } from "@daimo/common";
import { DaimoChain } from "@daimo/contract";
import { QueryClient, QueryClientProvider } from "@tanstack/react-query";
import {
  CreateTRPCClientOptions,
  createTRPCClient,
  createWSClient,
  httpBatchLink,
  splitLink,
  wsLink,
} from "@trpc/client";
import { createTRPCReact } from "@trpc/react-query";
import { nativeApplicationVersion, nativeBuildVersion } from "expo-application";
import { ReactNode, createContext } from "react";
import { Platform } from "react-native";

import { getEnvMobile } from "../env";
import {
  updateNetworkState,
  updateNetworkStateOnline,
} from "../sync/networkState";

const apiUrlT =
  getEnvMobile().DAIMO_APP_API_URL_TESTNET || getEnvMobile().DAIMO_APP_API_URL;
const apiUrlTestnetWithChain = `${apiUrlT}/chain/84532`;
const apiUrlM =
  getEnvMobile().DAIMO_APP_API_URL_MAINNET || getEnvMobile().DAIMO_APP_API_URL;
const apiUrlMainnetWithChain = `${apiUrlM}/chain/8453`;

function createRpcHook() {
  const reactQueryContext = createContext<QueryClient | undefined>(undefined);
  return {
    trpc: createTRPCReact<AppRouter>({ context: reactQueryContext }),
    reactQueryContext,
    queryClient: new QueryClient({
      defaultOptions: {
        queries: {
          retry: 2,
          retryDelay: 500,
        },
      },
    }),
  };
}

type RpcHook = ReturnType<typeof createRpcHook>;

const rpcHookMainnet = createRpcHook();
const rpcHookTestnet = createRpcHook();

function chooseChain<T>({
  daimoChain,
  mainnet,
  testnet,
}: {
  daimoChain: DaimoChain;
  mainnet: T;
  testnet: T;
}): T {
  assert(
    ["base", "baseSepolia"].includes(daimoChain),
    `Unsupported chain: ${daimoChain}`
  );
  if (daimoChain === "base") return mainnet;
  else return testnet;
}

const customTRPCfetch = async (
  input: RequestInfo | URL,
  init?: RequestInit
) => {
  const url = (() => {
    if (input instanceof URL) return input;
    else if (input instanceof Request) return new URL(input.url);
    else return new URL(input);
  })();

  init = init ?? {};
  init.headers = (init.headers ?? {}) as Record<string, string>;

  const platform = `${Platform.OS} ${Platform.Version}`;
  const version = `${nativeApplicationVersion} #${nativeBuildVersion}`;
  init.headers["x-daimo-platform"] = platform;
  init.headers["x-daimo-version"] = version;

  // Fetch timeout
  const { pathname } = url;
  const func = pathname.split("/").slice(-1)[0] as keyof AppRouter;
  const timeout = (() => {
    if (func === "deployWallet") return 60_000; // 1 minute
    else return 10_000; // default: 10 seconds
  })();
  console.log(`[TRPC] fetching ${url}, timeout ${timeout}ms`, init);
<<<<<<< HEAD
  const controller = new AbortController();
  const timeoutID = setTimeout(() => {
    console.log(`[TRPC] timeout after ${timeout}ms: ${input}`);
=======
  let promise: Promise<Response> | undefined;
  const controller = new AbortController();
  const timeoutID = setTimeout(() => {
    if (promise == null) return; // Completed
    console.log(`[TRPC] timed out after ${timeout}ms: ${input}`);
>>>>>>> 575451a3
    controller.abort();
  }, timeout);
  init.signal = controller.signal;

  // Fetch
  const startMs = performance.now();
<<<<<<< HEAD
  const ret = await fetch(input, init).then((res) => {
=======
  promise = fetch(input, init).then((res) => {
>>>>>>> 575451a3
    // When a request succeeds, mark us online immediately.
    if (res.ok) updateNetworkStateOnline();
    return res;
  });
<<<<<<< HEAD
=======
  const ret = await promise;
  promise = undefined;
>>>>>>> 575451a3
  clearTimeout(timeoutID);

  // Log
  const ms = (performance.now() - startMs) | 0;
  const method = init.method || "GET";
  console.log(`[TRPC] ${method} ${func} ${ret.status} in ${ms}ms`);

  return ret;
};

function getTRPCOpts(
  daimoChain: DaimoChain
): CreateTRPCClientOptions<AppRouter> {
  const url = chooseChain({
    daimoChain,
    mainnet: apiUrlMainnetWithChain,
    testnet: apiUrlTestnetWithChain,
  });

<<<<<<< HEAD
  let daimoLink = httpBatchLink({
    url: chooseChain({
      daimoChain,
      mainnet: apiUrlMainnetWithChain,
      testnet: apiUrlTestnetWithChain,
    }),
    fetch: customTRPCfetch,
  });
=======
  const daimoHttpLink = httpBatchLink({ url, fetch: customTRPCfetch });
  let daimoLink = daimoHttpLink;
>>>>>>> 575451a3

  // TRPC client tries to connect to WebSocket on creation which breaks
  // test environment that expects any resources to be defined explicitly in unit body
  // or mocked altogether.
  // Since TRPC client is currently tangled together with top-level code,
  // we avoid using WebSocket link when running in no-browser environment (like tests.)
  if (typeof WebSocket !== "undefined") {
<<<<<<< HEAD
    daimoLink = splitLink({
      condition(op) {
        return op.type === "subscription";
      },

      true: wsLink({
        client: createWSClient({
          url,
          retryDelayMs: () => 1_000,
          onClose: () => {
            console.warn("[TRPC] WebSocket closed");

            updateNetworkState(() => {
              return {
                status: "offline",
                syncAttemptsFailed: 0,
              };
            });
          },
        }),
      }),

      false: httpBatchLink({
        url,
        fetch: customTRPCfetch,
      }),
    });
  } else {
    console.error("WebSocket not available, skipping websocket link");
  }

  return {
    links: [daimoLink],
  };
=======
    console.log("[TRPC] WebSocket available, using ws for subscriptions");
    const daimoWebsocketLink = wsLink({
      client: createWSClient({
        url,
        retryDelayMs: () => 1_000,
        onClose: () => {
          console.warn("[TRPC] WebSocket closed");
          updateNetworkState(() => {
            return { status: "offline", syncAttemptsFailed: 0 };
          });
        },
      }),
    });

    daimoLink = splitLink({
      condition: (op) => op.type === "subscription",
      true: daimoWebsocketLink,
      false: daimoHttpLink,
    });
  } else {
    console.log("[TRPC] WebSocket not available, using http for subscriptions");
  }

  return { links: [daimoLink] };
>>>>>>> 575451a3
}

const optsMainnet = getTRPCOpts("base");
const optsTestnet = getTRPCOpts("baseSepolia");
const rpcHookMainnetClient = rpcHookMainnet.trpc.createClient(optsMainnet);
const rpcHookTestnetClient = rpcHookTestnet.trpc.createClient(optsTestnet);

type RpcClient = typeof rpcHookMainnetClient | typeof rpcHookTestnetClient;

const rpcFuncMainnet = createTRPCClient<AppRouter>(optsMainnet);
const rpcFuncTestnet = createTRPCClient<AppRouter>(optsTestnet);

export function getRpcFunc(daimoChain: DaimoChain) {
  return chooseChain({
    daimoChain,
    mainnet: rpcFuncMainnet,
    testnet: rpcFuncTestnet,
  });
}

export function getRpcHook(daimoChain: DaimoChain) {
  return chooseChain({
    daimoChain,
    mainnet: rpcHookMainnet.trpc,
    testnet: rpcHookTestnet.trpc,
  });
}

/** Connect to the TRPC API. */
function ChainRpcProvider({
  rpcHook,
  rpcClient,
  children,
}: {
  rpcHook: RpcHook;
  rpcClient: RpcClient;
  children: ReactNode;
}) {
  return (
    <rpcHook.trpc.Provider queryClient={rpcHook.queryClient} client={rpcClient}>
      <QueryClientProvider client={rpcHook.queryClient}>
        {children}
      </QueryClientProvider>
    </rpcHook.trpc.Provider>
  );
}

export function RpcProvider({ children }: { children: ReactNode }) {
  return (
    <ChainRpcProvider rpcHook={rpcHookMainnet} rpcClient={rpcHookMainnetClient}>
      <ChainRpcProvider
        rpcHook={rpcHookTestnet}
        rpcClient={rpcHookTestnetClient}
      >
        {children}
      </ChainRpcProvider>
    </ChainRpcProvider>
  );
}<|MERGE_RESOLUTION|>--- conflicted
+++ resolved
@@ -92,37 +92,24 @@
     else return 10_000; // default: 10 seconds
   })();
   console.log(`[TRPC] fetching ${url}, timeout ${timeout}ms`, init);
-<<<<<<< HEAD
-  const controller = new AbortController();
-  const timeoutID = setTimeout(() => {
-    console.log(`[TRPC] timeout after ${timeout}ms: ${input}`);
-=======
   let promise: Promise<Response> | undefined;
   const controller = new AbortController();
   const timeoutID = setTimeout(() => {
     if (promise == null) return; // Completed
     console.log(`[TRPC] timed out after ${timeout}ms: ${input}`);
->>>>>>> 575451a3
     controller.abort();
   }, timeout);
   init.signal = controller.signal;
 
   // Fetch
   const startMs = performance.now();
-<<<<<<< HEAD
-  const ret = await fetch(input, init).then((res) => {
-=======
   promise = fetch(input, init).then((res) => {
->>>>>>> 575451a3
     // When a request succeeds, mark us online immediately.
     if (res.ok) updateNetworkStateOnline();
     return res;
   });
-<<<<<<< HEAD
-=======
   const ret = await promise;
   promise = undefined;
->>>>>>> 575451a3
   clearTimeout(timeoutID);
 
   // Log
@@ -142,19 +129,8 @@
     testnet: apiUrlTestnetWithChain,
   });
 
-<<<<<<< HEAD
-  let daimoLink = httpBatchLink({
-    url: chooseChain({
-      daimoChain,
-      mainnet: apiUrlMainnetWithChain,
-      testnet: apiUrlTestnetWithChain,
-    }),
-    fetch: customTRPCfetch,
-  });
-=======
   const daimoHttpLink = httpBatchLink({ url, fetch: customTRPCfetch });
   let daimoLink = daimoHttpLink;
->>>>>>> 575451a3
 
   // TRPC client tries to connect to WebSocket on creation which breaks
   // test environment that expects any resources to be defined explicitly in unit body
@@ -162,42 +138,6 @@
   // Since TRPC client is currently tangled together with top-level code,
   // we avoid using WebSocket link when running in no-browser environment (like tests.)
   if (typeof WebSocket !== "undefined") {
-<<<<<<< HEAD
-    daimoLink = splitLink({
-      condition(op) {
-        return op.type === "subscription";
-      },
-
-      true: wsLink({
-        client: createWSClient({
-          url,
-          retryDelayMs: () => 1_000,
-          onClose: () => {
-            console.warn("[TRPC] WebSocket closed");
-
-            updateNetworkState(() => {
-              return {
-                status: "offline",
-                syncAttemptsFailed: 0,
-              };
-            });
-          },
-        }),
-      }),
-
-      false: httpBatchLink({
-        url,
-        fetch: customTRPCfetch,
-      }),
-    });
-  } else {
-    console.error("WebSocket not available, skipping websocket link");
-  }
-
-  return {
-    links: [daimoLink],
-  };
-=======
     console.log("[TRPC] WebSocket available, using ws for subscriptions");
     const daimoWebsocketLink = wsLink({
       client: createWSClient({
@@ -222,7 +162,6 @@
   }
 
   return { links: [daimoLink] };
->>>>>>> 575451a3
 }
 
 const optsMainnet = getTRPCOpts("base");
