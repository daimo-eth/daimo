--- conflicted
+++ resolved
@@ -88,16 +88,13 @@
 
   /** Linked accounts (via mutual sig) for rich profiles, eg Farcaster. */
   linkedAccounts: LinkedAccount[];
-<<<<<<< HEAD
-
   /** Profile picture */
   profilePicture?: string;
-=======
+
   /** Invite link (where the user is the inviter) and its status */
   inviteLinkStatus: DaimoInviteCodeStatus | null;
   /** Invitees of user */
   invitees: EAccount[];
->>>>>>> f97c8499
 };
 
 export function toEAccount(account: Account): EAccount {
