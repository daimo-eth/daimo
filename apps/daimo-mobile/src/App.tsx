import BottomSheet, { BottomSheetBackdrop } from "@gorhom/bottom-sheet";
import { BottomSheetDefaultBackdropProps } from "@gorhom/bottom-sheet/lib/typescript/components/bottomSheetBackdrop/types";
import { DefaultTheme, NavigationContainer } from "@react-navigation/native";
import { useFonts } from "expo-font";
import * as SplashScreen from "expo-splash-screen";
import { StatusBar } from "expo-status-bar";
<<<<<<< HEAD
import { useEffect } from "react";
=======
import { useCallback, useEffect, useMemo, useRef } from "react";
import { StyleSheet, View } from "react-native";
>>>>>>> 48895e4c
import { GestureHandlerRootView } from "react-native-gesture-handler";
import { SafeAreaProvider } from "react-native-safe-area-context";
import RNShake from "react-native-shake";

import { useSendDebugLog } from "./common/useSendDebugLog";
import { useInitNotifications } from "./logic/notify";
import { RpcProvider } from "./logic/trpc";
import { useAccount } from "./model/account";
import { TabNav } from "./view/TabNav";
import { ButtonMed } from "./view/shared/Button";
import ScrollPellet from "./view/shared/ScrollPellet";
import Spacer from "./view/shared/Spacer";
import { color } from "./view/shared/style";
import { TextH3, TextLight } from "./view/shared/text";

SplashScreen.preventAutoHideAsync();

export default function App() {
  console.log("[APP] rendering");
  const [account] = useAccount();

  // Display notifications, listen for push notifications
  useInitNotifications();

  // Load font to fix icons on Android
  useFonts({ Octicons: require("../assets/octicons.ttf") });

  // White background to avoid between-tab flicker
  let theme = DefaultTheme;
  theme = { ...theme, colors: { ...theme.colors, background: color.white } };

  useEffect(() => {
    if (account == null) return;

    const nowS = Math.floor(Date.now() / 1000);
    if (nowS - account.lastBlockTimestamp < 60 * 10) {
      SplashScreen.hideAsync();
    }
  }, []);

  return (
    <RpcProvider>
      <GestureHandlerRootView style={{ flex: 1 }}>
        <NavigationContainer theme={theme}>
          <AppBody />
        </NavigationContainer>
      </GestureHandlerRootView>
    </RpcProvider>
  );
}

function AppBody() {
  const bottomSheetRef = useRef<BottomSheet>(null);

  const snapPoints = useMemo(() => ["33%"], []);

  useEffect(() => {
    const subscription = RNShake.addListener(() => {
      bottomSheetRef.current?.expand();
    });

    return () => {
      subscription.remove();
    };
  }, []);

  const renderBackdrop = useCallback(
    (props: BottomSheetDefaultBackdropProps) => (
      <BottomSheetBackdrop
        {...props}
        disappearsOnIndex={-1}
        appearsOnIndex={0}
        pressBehavior="close"
      />
    ),
    []
  );

  const [sendDL] = useSendDebugLog();

  return (
    <SafeAreaProvider>
      <TabNav />
      <StatusBar style="auto" />
      <BottomSheet
        handleComponent={ScrollPellet}
        backdropComponent={renderBackdrop}
        ref={bottomSheetRef}
        index={-1}
        snapPoints={snapPoints}
        enablePanDownToClose
      >
        <View style={styles.contentContainer}>
          <Spacer h={16} />
          <TextH3>Did something go wrong?</TextH3>
          <Spacer h={12} />
          <TextLight>Help us realize what's going wrong.</TextLight>
          <Spacer h={32} />
          <ButtonMed type="subtle" title="Send debug log" onPress={sendDL} />
        </View>
      </BottomSheet>
    </SafeAreaProvider>
  );
}

const styles = StyleSheet.create({
  contentContainer: {
    flex: 1,
    alignSelf: "center",
    alignItems: "stretch",
  },
});<|MERGE_RESOLUTION|>--- conflicted
+++ resolved
@@ -4,12 +4,8 @@
 import { useFonts } from "expo-font";
 import * as SplashScreen from "expo-splash-screen";
 import { StatusBar } from "expo-status-bar";
-<<<<<<< HEAD
-import { useEffect } from "react";
-=======
 import { useCallback, useEffect, useMemo, useRef } from "react";
 import { StyleSheet, View } from "react-native";
->>>>>>> 48895e4c
 import { GestureHandlerRootView } from "react-native-gesture-handler";
 import { SafeAreaProvider } from "react-native-safe-area-context";
 import RNShake from "react-native-shake";
