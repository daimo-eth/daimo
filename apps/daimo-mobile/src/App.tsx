--- conflicted
+++ resolved
@@ -32,11 +32,8 @@
 import { color } from "./view/shared/style";
 import { DebugBottomSheet } from "./view/sheet/DebugBottomSheet";
 import { FarcasterBottomSheet } from "./view/sheet/FarcasterBottomSheet";
-<<<<<<< HEAD
+import { HelpBottomSheet } from "./view/sheet/HelpBottomSheet";
 import { OnboardingChecklistBottomSheet } from "./view/sheet/OnboardingChecklistBottomSheet";
-=======
-import { HelpBottomSheet } from "./view/sheet/HelpBottomSheet";
->>>>>>> 9c0ad3be
 
 SplashScreen.preventAutoHideAsync();
 
@@ -86,13 +83,12 @@
     snapPoints: ["66%"],
     enableSwipeClose: false,
   },
-<<<<<<< HEAD
   onboardingChecklist: {
     snapPoints: ["50%"],
-=======
+    enableSwipeClose: true,
+  },
   helpModal: {
     snapPoints: [],
->>>>>>> 9c0ad3be
     enableSwipeClose: true,
   },
 } as const;
@@ -154,14 +150,9 @@
   );
 
   // Handle dispatch > open bottom sheet
-<<<<<<< HEAD
-  const openFC = () => setBottomSheet("connectFarcaster");
-  const linkFC = () => setBottomSheet("linkFarcaster");
-  const openChecklist = () => setBottomSheet("onboardingChecklist");
-=======
   const openFC = () => setBottomSheet({ action: "connectFarcaster" });
   const linkFC = () => setBottomSheet({ action: "linkFarcaster" });
->>>>>>> 9c0ad3be
+  const openChecklist = () => setBottomSheet({ action: "onboardingChecklist" });
   useEffect(() => dispatcher.register("connectFarcaster", openFC), []);
   useEffect(() => dispatcher.register("linkFarcaster", linkFC), []);
   useEffect(
@@ -199,17 +190,13 @@
               enablePanDownToClose={enableSwipeClose}
               enableDynamicSizing={bottomSheet?.action === "helpModal"}
             >
-<<<<<<< HEAD
-              {bottomSheet === "debug" && <DebugBottomSheet />}
-              {(bottomSheet === "connectFarcaster" ||
-                bottomSheet === "linkFarcaster") && <FarcasterBottomSheet />}
-              {bottomSheet === "onboardingChecklist" && (
-                <OnboardingChecklistBottomSheet />
-=======
               {bottomSheet?.action === "debug" && <DebugBottomSheet />}
               {(bottomSheet?.action === "connectFarcaster" ||
                 bottomSheet?.action === "linkFarcaster") && (
                 <FarcasterBottomSheet />
+              )}
+              {bottomSheet?.action === "onboardingChecklist" && (
+                <OnboardingChecklistBottomSheet />
               )}
               {bottomSheet?.action === "helpModal" && bottomSheet?.payload && (
                 <BottomSheetView>
@@ -219,7 +206,6 @@
                     onPress={() => bottomSheetRef.current?.close()}
                   />
                 </BottomSheetView>
->>>>>>> 9c0ad3be
               )}
             </BottomSheet>
           </View>
